defmodule FernetTest do
  use ExUnit.Case, async: true
  doctest Fernet

  test "generate" do
    {:ok, cs} = load_fixture("generate")
    expected_tokens = cs |> Enum.map(&({:ok, :erlang.list_to_binary(&1["iv"]), &1["token"]}))
    actual_tokens = cs |> Enum.map(&generate/1)
    assert expected_tokens == actual_tokens
  end

  test "verify" do
    {:ok, cs} = load_fixture("verify")
    expected_secrets = cs |> Enum.map(&({:ok, &1["src"]}))
    actual_secrets = cs |> Enum.map(&verify/1)
    assert expected_secrets == actual_secrets
  end

  test "invalid" do
    {:ok, cs} = load_fixture("invalid")
    expected_errors = cs |> Enum.map(&(&1["desc"]))
<<<<<<< HEAD
    actual_errors = cs |> Enum.map(fn(c) ->
      try do
        verify(c)
      rescue
        e in RuntimeError -> e.message
      end
    end)
=======
    actual_errors =
      cs
      |> Enum.map(fn(c) ->
        try do
          verify(c)
        rescue
          e in RuntimeError -> e.message
        end
      end)
>>>>>>> 9bfb62b7
    assert expected_errors == actual_errors
  end

  defp generate(args) do
    Fernet.generate(args["src"], secret: args["secret"], iv: args["iv"],
                    now: args["now"])
  end

  defp verify(args) do
    Fernet.verify(args["token"], secret: args["secret"], now: args["now"])
  end

  defp load_fixture(fixture_name) do
    File.read!("fixtures/#{fixture_name}.json")
    |> JSON.decode
  end
end<|MERGE_RESOLUTION|>--- conflicted
+++ resolved
@@ -19,15 +19,6 @@
   test "invalid" do
     {:ok, cs} = load_fixture("invalid")
     expected_errors = cs |> Enum.map(&(&1["desc"]))
-<<<<<<< HEAD
-    actual_errors = cs |> Enum.map(fn(c) ->
-      try do
-        verify(c)
-      rescue
-        e in RuntimeError -> e.message
-      end
-    end)
-=======
     actual_errors =
       cs
       |> Enum.map(fn(c) ->
@@ -37,7 +28,6 @@
           e in RuntimeError -> e.message
         end
       end)
->>>>>>> 9bfb62b7
     assert expected_errors == actual_errors
   end
 
